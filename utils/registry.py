--- conflicted
+++ resolved
@@ -28,12 +28,9 @@
     "identity": "models.simple_test_models.IdentityModel",
     "phase-net": "models.phasenet_wrapper.PhaseNetWrapper",
     "hybrid-sashimi": "models.sashimi.sashimi_hybrid.HybridSashimi",
-<<<<<<< HEAD
     "pure-hydra": "models.pure_hydra.PureHydra",
     "hydra-unet": "models.hydra_models.hydra_unet.HydraUnet",
-=======
     "bidir-autoreg-mamba": "models.bidirAutoregMamba.BidirAutoregMamba"
->>>>>>> ddf14309
 }
 
 dataset = {
